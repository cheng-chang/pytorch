import sys
import torch
import warnings
from contextlib import contextmanager
from torch.backends import ContextProp, PropModule, __allow_nonbracketed_mutation

try:
    from torch._C import _cudnn
except ImportError:
    _cudnn = None  # type: ignore

# Write:
#
#   torch.backends.cudnn.enabled = False
#
# to globally disable CuDNN/MIOpen

__cudnn_version = None

if _cudnn is not None:
    def _init():
        global __cudnn_version
        if __cudnn_version is None:
            __cudnn_version = _cudnn.getVersionInt()
            runtime_version = _cudnn.getRuntimeVersion()
            compile_version = _cudnn.getCompileVersion()
            runtime_major, runtime_minor, _ = runtime_version
            compile_major, compile_minor, _ = compile_version
            # Different major versions are always incompatible
            # Starting with cuDNN 7, minor versions are backwards-compatible
            # Not sure about MIOpen (ROCm), so always do a strict check
            if runtime_major != compile_major:
                cudnn_compatible = False
            elif runtime_major < 7 or not _cudnn.is_cuda:
                cudnn_compatible = runtime_minor == compile_minor
            else:
                cudnn_compatible = runtime_minor >= compile_minor
            if not cudnn_compatible:
                raise RuntimeError(
                    'cuDNN version incompatibility: PyTorch was compiled against {} '
                    'but linked against {}'.format(compile_version, runtime_version))
        return True
else:
    def _init():
        return False


def version():
    if not _init():
        return None
    return __cudnn_version


CUDNN_TENSOR_DTYPES = {
    torch.half,
    torch.float,
    torch.double,
}


def is_available():
    r"""Returns a bool indicating if CUDNN is currently available."""
    return torch._C.has_cudnn


def is_acceptable(tensor):
    if not torch._C._get_cudnn_enabled():
        return False
    if tensor.device.type != 'cuda' or tensor.dtype not in CUDNN_TENSOR_DTYPES:
        return False
    if not is_available():
        warnings.warn(
            "PyTorch was compiled without cuDNN/MIOpen support. To use cuDNN/MIOpen, rebuild "
            "PyTorch making sure the library is visible to the build system.")
        return False
    if not _init():
        warnings.warn('cuDNN/MIOpen library not found. Check your {libpath}'.format(
            libpath={
                'darwin': 'DYLD_LIBRARY_PATH',
                'win32': 'PATH'
            }.get(sys.platform, 'LD_LIBRARY_PATH')))
        return False
    return True


<<<<<<< HEAD
_handles = {}


def set_flags(_enabled, _benchmark, _deterministic, _allow_tf32):
    global benchmark, deterministic, allow_tf32
=======
def set_flags(_enabled, _benchmark, _deterministic):
>>>>>>> aad1a494
    orig_flags = (torch._C._get_cudnn_enabled(),
                  torch._C._get_cudnn_benchmark(),
                  torch._C._get_cudnn_deterministic(),
                  torch._C._get_cudnn_allow_tf32())
    torch._C._set_cudnn_enabled(_enabled)
    torch._C._set_cudnn_benchmark(_benchmark)
    torch._C._set_cudnn_deterministic(_deterministic)
    torch._C._set_cudnn_allow_tf32(_allow_tf32)
    return orig_flags


@contextmanager
def flags(enabled=False, benchmark=False, deterministic=False, allow_tf32=True):
    with __allow_nonbracketed_mutation():
        orig_flags = set_flags(enabled, benchmark, deterministic, allow_tf32)
    try:
        yield
    finally:
        # recover the previous values
        with __allow_nonbracketed_mutation():
            set_flags(*orig_flags)


# The magic here is to allow us to intercept code like this:
#
#   torch.backends.<cudnn|mkldnn>.enabled = True

class CudnnModule(PropModule):
    def __init__(self, m, name):
        super(CudnnModule, self).__init__(m, name)

    enabled = ContextProp(torch._C._get_cudnn_enabled, torch._C._set_cudnn_enabled)
    deterministic = ContextProp(torch._C._get_cudnn_deterministic, torch._C._set_cudnn_deterministic)
    benchmark = ContextProp(torch._C._get_cudnn_benchmark, torch._C._set_cudnn_benchmark)
    allow_tf32 = ContextProp(torch._C._get_cudnn_allow_tf32, torch._C._set_cudnn_allow_tf32)

# This is the sys.modules replacement trick, see
# https://stackoverflow.com/questions/2447353/getattr-on-a-module/7668273#7668273
sys.modules[__name__] = CudnnModule(sys.modules[__name__], __name__)

# Add type annotation for the replaced module
enabled: bool
deterministic: bool
benchmark: bool<|MERGE_RESOLUTION|>--- conflicted
+++ resolved
@@ -83,15 +83,8 @@
     return True
 
 
-<<<<<<< HEAD
-_handles = {}
-
-
 def set_flags(_enabled, _benchmark, _deterministic, _allow_tf32):
     global benchmark, deterministic, allow_tf32
-=======
-def set_flags(_enabled, _benchmark, _deterministic):
->>>>>>> aad1a494
     orig_flags = (torch._C._get_cudnn_enabled(),
                   torch._C._get_cudnn_benchmark(),
                   torch._C._get_cudnn_deterministic(),
