--- conflicted
+++ resolved
@@ -38,17 +38,13 @@
   void vectorize(Stmt*);
 
   void computeInline(Stmt* s);
-<<<<<<< HEAD
-  void computeInlineWithRandom(Stmt* s);
-  void prepareForCodegen();
+  void computeInline(const Buf* b);
+
   // LoopOptions are propagated to tail.
   void sliceHead(For* f, int factor, For** head, For** tail);
   // LoopOptions are propagated to head.
   void sliceTail(For* f, int factor, For** head, For** tail);
-=======
-  void computeInline(const Buf* b);
 
->>>>>>> 2f8a4334
   void splitWithTail(For* f, int factor, For** outer, For** inner, For** tail);
   void splitWithMask(For* f, int factor, For** outer, For** inner);
 
