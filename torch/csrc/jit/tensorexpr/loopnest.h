--- conflicted
+++ resolved
@@ -35,26 +35,17 @@
 
   void vectorize(Stmt*);
   void computeInline(Stmt* s);
-<<<<<<< HEAD
-  void computeInline(const Buf* b);
-
+  void computeInlineWithRandom(Stmt* s);
+  void prepareForCodegen();
   // LoopOptions are propagated to tail.
   void sliceHead(For* f, int factor, For** head, For** tail);
   // LoopOptions are propagated to head.
   void sliceTail(For* f, int factor, For** head, For** tail);
-
-=======
-  void computeInlineWithRandom(Stmt* s);
-  void prepareForCodegen();
->>>>>>> cb90fef7
   void splitWithTail(For* f, int factor, For** outer, For** inner, For** tail);
   void splitWithMask(For* f, int factor, For** outer, For** inner);
   void reorderAxis(For* a, For* b);
   static void unroll(For* f, Stmt** unrolled);
-  static void normalize(
-      For* f,
-      For** normalized,
-      bool startMustBeConstant = true);
+  static void normalize(For* f, For** normalized);
 
   void setGPUBlockIndex(For* f, int idx);
   void setGPUThreadIndex(For* f, int idx);
