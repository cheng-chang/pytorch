--- conflicted
+++ resolved
@@ -67,10 +67,7 @@
 
   // Calls.
   void visit(const Intrinsics*) override;
-<<<<<<< HEAD
-=======
   void visit(const ExternalCall*) override;
->>>>>>> 6745bc92
 
  private:
   std::string to_lambda(CompareSelectOperation op, const std::string& ty);
