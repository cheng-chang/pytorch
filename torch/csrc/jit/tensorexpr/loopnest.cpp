--- conflicted
+++ resolved
@@ -1284,7 +1284,7 @@
   p->replace_stmt(f, *unrolled);
 }
 
-void LoopNest::normalize(For* f, For** normalized, bool startMustBeConstant) {
+void LoopNest::normalize(For* f, For** normalized) {
   if (!f) {
     throw malformed_input("normalize attempted on null loop");
   }
@@ -1293,17 +1293,7 @@
     throw malformed_input("normalize attempted on loop with no parent");
   }
 
-<<<<<<< HEAD
-  if (startMustBeConstant && !f->start()->isConstant()) {
-    // Do not normalize when the loop start is not a constant.
-    *normalized = f;
-    return;
-  }
-
-  if (dynamic_cast<const IntImm*>(f->start())) {
-=======
   if (f->start()->isConstant()) {
->>>>>>> cb90fef7
     int start_idx = immediateAs<int>(f->start());
     if (start_idx == 0) {
       // No need to normalize in this case.
