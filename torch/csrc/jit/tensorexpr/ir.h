--- conflicted
+++ resolved
@@ -783,14 +783,6 @@
     return op_type_ != kRand;
   }
 
-<<<<<<< HEAD
-  TORCH_API static int OpArgCount(IntrinsicsOp op_type);
-
- private:
-  const Expr* DefaultMutator(
-      const std::vector<const Expr*>& new_params) const override {
-    return new Intrinsics(this->op_type(), new_params);
-=======
   int nparams() const {
     return params_.size();
   }
@@ -800,11 +792,11 @@
   }
   const std::vector<const Expr*>& params() const {
     return params_;
->>>>>>> a84c92b7
-  }
-
- private:
-  static int OpArgCount(IntrinsicsOp op_type);
+  }
+
+  TORCH_API static int OpArgCount(IntrinsicsOp op_type);
+
+ private:
   static Dtype IntrinsicsDtype(IntrinsicsOp op_type, Dtype dt1);
   static Dtype IntrinsicsDtype(IntrinsicsOp op_type, Dtype dt1, Dtype dt2);
   static Dtype IntrinsicsDtype(
