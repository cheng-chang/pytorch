--- conflicted
+++ resolved
@@ -230,13 +230,10 @@
         super().tearDown()
         for p in self.processes:
             p.terminate()
-<<<<<<< HEAD
-=======
         # Each Process instance holds a few open file descriptors. The unittest
         # runner creates a new TestCase instance for each test method and keeps
         # it alive until the end of the entire suite. We must thus reset the
         # processes to prevent an effective file descriptor leak.
->>>>>>> f083cea2
         self.processes = []
 
     def _current_test_name(self):
