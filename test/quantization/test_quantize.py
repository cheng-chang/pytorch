--- conflicted
+++ resolved
@@ -23,13 +23,9 @@
 from torch.quantization import default_per_channel_qconfig
 from torch.quantization._quantize_script import quantize_script, quantize_dynamic_script
 
-<<<<<<< HEAD
 # Testing utils
 from torch.testing._internal.common_utils import run_tests
-from torch.testing._internal.common_utils import TEST_WITH_UBSAN, IS_WINDOWS
-=======
 from torch.testing._internal.common_utils import TEST_WITH_UBSAN, IS_WINDOWS, IS_PPC, IS_MACOS
->>>>>>> 47fec01c
 from torch.testing._internal.common_quantization import QuantizationTestCase, \
     AnnotatedSingleLayerLinearModel, SingleLayerLinearModel, \
     AnnotatedConvModel, ConvModel, \
@@ -1784,8 +1780,6 @@
         self.assertEqual(myobs.bins, loaded_obs.bins)
         self.assertEqual(myobs.calculate_qparams(), loaded_obs.calculate_qparams())
 
-<<<<<<< HEAD
-=======
     def test_histogram_observer_one_sided(self):
         myobs = HistogramObserver(bins=8, dtype=torch.quint8, qscheme=torch.per_tensor_affine, reduce_range=True)
         x = torch.tensor([0.0, 0.3, 1.2, 1.7])
@@ -1796,8 +1790,5 @@
         qparams = myobs.calculate_qparams()
         self.assertEqual(qparams[1].item(), 0)
 
-
-
->>>>>>> 47fec01c
 if __name__ == '__main__':
     run_tests()