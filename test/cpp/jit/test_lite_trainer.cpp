--- conflicted
+++ resolved
@@ -81,16 +81,11 @@
   child.register_parameter("foo", 4 * torch::ones({}), false);
   m.register_module("child1", child);
   m.register_module("child2", child);
-
   std::stringstream ss;
   m._save_for_mobile(ss);
   mobile::Module bc = _load_for_mobile(ss);
 
-<<<<<<< HEAD
-  std::vector<IValue> mobile_values;
-=======
   auto full_params = m.named_parameters();
->>>>>>> c98ac255
   auto mobile_params = bc.named_parameters();
   AT_ASSERT(full_params.size() == mobile_params.size());
   for (const auto& e : full_params) {
