--- conflicted
+++ resolved
@@ -331,9 +331,7 @@
 template<class Return, class... Args>
 inline Return Dispatcher::callWithDispatchKey(const TypedOperatorHandle<Return(Args...)>& op, DispatchKey dispatchKey, Args... args) const {
   detail::unused_arg_(args...);  // workaround for a false-positive warning about unused parameters in gcc 5
-<<<<<<< HEAD
-  const auto& dispatchTable = op.operatorIterator_->op.dispatch_table();
-  const KernelFunction& kernel = dispatch_(dispatchTable, dispatchKey);
+  const KernelFunction& kernel = op.operatorIterator_->op.lookup(dispatchKey);
 
   if (dispatchKey != DispatchKey::BackendSelect) {
     // Check if we need to run callbacks registered with RecordFunction
@@ -362,10 +360,6 @@
   } else {
     return kernel.template call<Return, Args...>(op, std::forward<Args>(args)...);
   }
-=======
-  const KernelFunction& kernel = op.operatorIterator_->op.lookup(dispatchKey);
-  return kernel.template call<Return, Args...>(op, std::forward<Args>(args)...);
->>>>>>> 2f72c54c
 }
 
 template<class Return, class... Args>
@@ -382,31 +376,20 @@
 template<class Return, class... Args>
 inline Return Dispatcher::redispatch(const TypedOperatorHandle<Return (Args...)>& op, DispatchKey currentDispatchKey, Args... args) const {
   detail::unused_arg_(args...);  // workaround for a false-positive warning about unused parameters in gcc 5
-<<<<<<< HEAD
-  const auto& dispatchTable = op.operatorIterator_->op.dispatch_table();
-  auto dispatchKey = dispatchTable.dispatchKeyExtractor().template getDispatchKeyUnboxed<Args...>(
-    backendsWithoutFallthrough_,
-    DispatchKeySet(DispatchKeySet::FULL_AFTER, currentDispatchKey),
-    args...);
-  const KernelFunction& kernel = dispatch_(dispatchTable, dispatchKey);
-  // Note: not attempting to use RecordFunction to avoid double logging in observers
-  return kernel.template call<Return, Args...>(op, std::forward<Args>(args)...);
-=======
   auto dispatchKey = op.operatorIterator_->op.dispatchKeyExtractor()
     .template getDispatchKeyUnboxed<Args...>(
       DispatchKeySet(DispatchKeySet::FULL_AFTER, currentDispatchKey),
       args...
     );
+  // TBD: skip RecordFunction in case of redispatch
   return callWithDispatchKey<Return, Args...>(op, dispatchKey, args...);
->>>>>>> 2f72c54c
 }
 
 inline void Dispatcher::callBoxed(const OperatorHandle& op, Stack* stack) const {
   // note: this doesn't need the mutex because write operations on the list keep iterators intact.
-<<<<<<< HEAD
-  const auto& dispatchTable = op.operatorIterator_->op.dispatch_table();
-  auto dispatchKey = dispatchTable.dispatchKeyExtractor().getDispatchKeyBoxed(backendsWithoutFallthrough_, stack);
-  const KernelFunction& kernel = dispatch_(dispatchTable, dispatchKey);
+  const auto& entry = op.operatorIterator_->op;
+  auto dispatchKey = entry.dispatchKeyExtractor().getDispatchKeyBoxed(stack);
+  const auto& kernel = entry.lookup(dispatchKey);
 
   if (dispatchKey != DispatchKey::BackendSelect) {
     // using already existing stack to record function execution in observers
@@ -422,12 +405,6 @@
   } else {
     kernel.callBoxed(op, stack);
   }
-=======
-  const auto& entry = op.operatorIterator_->op;
-  auto dispatchKey = entry.dispatchKeyExtractor().getDispatchKeyBoxed(stack);
-  const auto& kernel = entry.lookup(dispatchKey);
-  kernel.callBoxed(op, stack);
->>>>>>> 2f72c54c
 }
 
 } // namespace c10