--- conflicted
+++ resolved
@@ -210,23 +210,6 @@
 
 template <int kSpatialDim = 2>
 CAFFE2_API torch::jit::class_<ConvPackedParamsBase<kSpatialDim>> register_conv_params() {
-<<<<<<< HEAD
-  // Note: SerializationType order should be fixed.
-  //       See onnx/unpack_quantized_weights.cpp
-  using SerializationType = std::tuple<
-    at::Tensor /*weight*/,
-    c10::optional<at::Tensor> /*bias*/,
-    // these are meant to be torch::List<int64_t> but
-    // it's not supported by onnx, so we'll use Tensor as
-    // a workaround
-    torch::List<at::Tensor> /*stride*/,
-    torch::List<at::Tensor> /*padding*/,
-    torch::List<at::Tensor> /*dilation*/,
-    at::Tensor /*groups*/,
-    at::Tensor /*transpose*/,
-    torch::List<at::Tensor> /*output_padding*/>;
-=======
->>>>>>> cd1295af
   static auto register_conv_params =
     torch::jit::class_<ConvPackedParamsBase<kSpatialDim>>(
         "quantized", "Conv" + c10::to_string(kSpatialDim) + "dPackedParamsBase")
@@ -236,26 +219,14 @@
           at::Tensor weight;
           c10::optional<at::Tensor> bias;
           std::tie(weight, bias) = params->unpack();
-<<<<<<< HEAD
-          torch::List<at::Tensor> stride;
-          torch::List<at::Tensor> padding;
-          torch::List<at::Tensor> output_padding;
-          torch::List<at::Tensor> dilation;
-          at::Tensor groups;
-          at::Tensor transpose;
-=======
           std::vector<int64_t> scalar_elements;
 
           torch::List<at::Tensor> all_parameters;
->>>>>>> cd1295af
           for (int64_t s : params->stride()) {
             all_parameters.emplace_back(at::tensor(s));
           }
           for (int64_t p : params->padding()) {
             all_parameters.emplace_back(at::tensor(p));
-          }
-          for (int64_t p : params->output_padding()) {
-            output_padding.emplace_back(at::tensor(p));
           }
           for (int64_t d : params->dilation()) {
             all_parameters.emplace_back(at::tensor(d));
@@ -269,19 +240,6 @@
             }
             scalar_elements.push_back(params->transpose());
           }
-<<<<<<< HEAD
-          groups = at::tensor(params->groups());
-          transpose = at::tensor((uint8_t)params->transpose());
-          return std::make_tuple(
-              std::move(weight),
-              std::move(bias),
-              stride,
-              padding,
-              dilation,
-              groups,
-              transpose,
-              output_padding);
-=======
 #endif
           at::Tensor scalars = at::tensor(scalar_elements, at::kLong);
 
@@ -297,43 +255,11 @@
               placeholder_list,
               scalars);
 
->>>>>>> cd1295af
         },
         [](ConvPackedParamsSerializationType state)
         -> c10::intrusive_ptr<ConvPackedParamsBase<kSpatialDim>> { // __setstate__
           at::Tensor weight;
           c10::optional<at::Tensor> bias;
-<<<<<<< HEAD
-          torch::List<at::Tensor> stride_tensor, padding_tensor,
-            output_padding_tensor, dilation_tensor;
-          at::Tensor groups_tensor;
-          at::Tensor transpose_tensor;
-          torch::List<int64_t> stride, padding, output_padding, dilation;
-          int64_t groups;
-          uint8_t transpose;
-          std::tie(weight,
-                   bias,
-                   stride_tensor,
-                   padding_tensor,
-                   dilation_tensor,
-                   groups_tensor,
-                   transpose_tensor,
-                   output_padding_tensor) = state;
-          for (at::Tensor s : stride_tensor) {
-            stride.emplace_back(s[0].item<int64_t>());
-          }
-          for (at::Tensor p : padding_tensor) {
-            padding.emplace_back(p[0].item<int64_t>());
-          }
-          for (at::Tensor p : output_padding_tensor) {
-            output_padding.emplace_back(p[0].item<int64_t>());
-          }
-          for (at::Tensor d : dilation_tensor) {
-            dilation.emplace_back(d[0].item<int64_t>());
-          }
-          groups = groups_tensor[0].item<int64_t>();
-          transpose = transpose_tensor[0].item<uint8_t>();
-=======
           torch::List<at::Tensor> params1_tensor, params2_tensor,
             params3_tensor;
           at::Tensor scalars_tensor;
@@ -370,7 +296,7 @@
             }
             groups = scalars_tensor[1].item<int64_t>();
             switch (version) {
-              case 2: break;
+              case 2: break;  // V2 is already covered, skipping output_padding
               case 3: {
                 for (; idx < 4 * kSpatialDim; ++idx) {
                   at::Tensor p = params1_tensor[idx];
@@ -384,7 +310,6 @@
               }
             }
           }
->>>>>>> cd1295af
           auto& ctx = at::globalContext();
 
 #ifdef USE_FBGEMM
@@ -394,10 +319,10 @@
                 bias,
                 stride,
                 padding,
-                output_padding,
+                /*output_padding=*/padding,
                 dilation,
                 groups,
-                transpose);
+                /*transpose=*/false);
           }
 #endif // USE_FBGEMM
 #ifdef USE_PYTORCH_QNNPACK
@@ -411,10 +336,10 @@
                 bias,
                 stride,
                 padding,
-                output_padding,
+                /*output_padding=*/padding,
                 dilation,
                 groups,
-                transpose);
+                /*transpose=*/false);
           }
 #endif // USE_PYTORCH_QNNPACK
           TORCH_CHECK(
